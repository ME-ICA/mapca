# This workflow will upload a Python Package using Twine when a release is created
# For more information see: https://help.github.com/en/actions/language-and-framework-guides/using-python-with-github-actions#publishing-to-package-registries

name: Upload Python Package

on:
  release:
    types: [created]

jobs:
  deploy:
    runs-on: ubuntu-latest

    steps:
      - uses: actions/checkout@v2
      - name: Set up Python
        uses: actions/setup-python@v2
        with:
          python-version: "3.8"
      - name: Install dependencies
        run: |
          python -m pip install --upgrade pip
<<<<<<< HEAD
          pip install setuptools wheel twine
=======
          pip install setuptools wheel twine build
>>>>>>> 70aa234d
      - name: Build and publish
        env:
          TWINE_USERNAME: ${{ secrets.PYPI_USERNAME }}
          TWINE_PASSWORD: ${{ secrets.PYPI_PASSWORD }}
        run: |
          python -m build --sdist --wheel --outdir dist/ .
          twine upload dist/*<|MERGE_RESOLUTION|>--- conflicted
+++ resolved
@@ -20,11 +20,7 @@
       - name: Install dependencies
         run: |
           python -m pip install --upgrade pip
-<<<<<<< HEAD
-          pip install setuptools wheel twine
-=======
           pip install setuptools wheel twine build
->>>>>>> 70aa234d
       - name: Build and publish
         env:
           TWINE_USERNAME: ${{ secrets.PYPI_USERNAME }}
