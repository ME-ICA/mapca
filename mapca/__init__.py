--- conflicted
+++ resolved
@@ -3,16 +3,6 @@
 GIFT.
 """
 
-<<<<<<< HEAD
-import warnings
-
-from .due import Doi, due
-from .info import (__author__, __copyright__, __credits__, __description__,
-                   __email__, __license__, __longdesc__, __maintainer__,
-                   __packagename__, __status__, __url__, __version__)
-from .mapca import ma_pca
-
-=======
 from .due import due, Doi
 from ._version import get_versions
 from .mapca import ma_pca
@@ -21,7 +11,6 @@
 
 import warnings
 
->>>>>>> 53a278c0
 # cmp is not used, so ignore nipype-generated warnings
 warnings.filterwarnings("ignore", r"cmp not installed")
 
