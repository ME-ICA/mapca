--- conflicted
+++ resolved
@@ -5,13 +5,8 @@
 from scipy.signal import detrend
 from scipy.stats import kurtosis
 
-<<<<<<< HEAD
 from mapca.utils import (_autocorr, _eigensp_adj, _icatb_svd,
-                         _kurtn, _subsampling, ent_rate_sp)
-=======
-from mapca.utils import (_autocorr, _check_order, _eigensp_adj, _icatb_svd,
-                         _parzen_win, _subsampling, ent_rate_sp)
->>>>>>> 22700ce0
+                         _subsampling, ent_rate_sp)
 
 
 def test_autocorr():
