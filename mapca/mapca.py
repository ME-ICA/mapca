--- conflicted
+++ resolved
@@ -209,16 +209,10 @@
             dim_n = x_single.ndim
 
         sub_iid_sp_median = int(np.round(np.median(sub_iid_sp)))
-<<<<<<< HEAD
+
         # Will log the mean value to check if the differences in median within a dataset
         # represent very small changes in the mean. It seems like this is the closest
         # to a non-discrete value to store to compare across runs.
-=======
-
-        # Calculating and logging the mean value to check if the differences in median
-        # within a dataset represent very small changes in the mean. It seems like this
-        # is the closest to a non-discrete value to store to compare across runs.
->>>>>>> f9b3af87
         sub_iid_sp_mean = np.round(np.mean(sub_iid_sp), 3)
 
         if np.floor(np.power(n_samples / n_timepoints, 1 / dim_n)) < sub_iid_sp_median:
@@ -230,7 +224,6 @@
 
         LGR.info("Estimated subsampling depth for effective i.i.d samples: %d" % sub_iid_sp_median)
 
-<<<<<<< HEAD
         # Always save the calculated IID subsample value, but, if there is a user provide value,
         # assign that to sub_iid_sp_median and use that instead
         calculated_sub_iid_sp_median = sub_iid_sp_median
@@ -259,8 +252,6 @@
                     "samples after subsampling. It is %d" % subsample_depth
                 )
 
-=======
->>>>>>> f9b3af87
         N = np.round(n_samples / np.power(sub_iid_sp_median, dim_n))
 
         if sub_iid_sp_median != 1:
@@ -395,15 +386,11 @@
             "explained_variance_total": cumsum_varexp,
         }
         self.subsampling_ = {
-<<<<<<< HEAD
+
             "calculated_IID_subsample_depth": calculated_sub_iid_sp_median,
             "calculated_IID_subsample_mean": sub_iid_sp_mean,
             "IID_subsample_input": sub_iid_sp,
             "used_IID_subsample_depth": sub_iid_sp_median,
-=======
-            "calculated_IID_subsample_depth": sub_iid_sp_median,
-            "calculated_IID_subsample_mean": sub_iid_sp_mean,
->>>>>>> f9b3af87
             "effective_num_IID_samples": N,
             "total_num_samples": n_samples,
         }
