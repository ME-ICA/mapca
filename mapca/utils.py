--- conflicted
+++ resolved
@@ -6,13 +6,9 @@
 import numpy as np
 from scipy.fftpack import fftn, fftshift
 from scipy.linalg import svd
-<<<<<<< HEAD
-from scipy.signal import detrend, fftconvolve
+from scipy.signal import fftconvolve
 from scipy.signal.windows import parzen
-=======
-from scipy.signal import fftconvolve
 from scipy.stats import kurtosis
->>>>>>> 22700ce0
 
 LGR = logging.getLogger(__name__)
 
